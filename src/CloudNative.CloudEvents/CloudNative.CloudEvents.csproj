<Project Sdk="Microsoft.NET.Sdk">

  <PropertyGroup>
    <TargetFrameworks>netstandard2.0;netstandard2.1;net8.0</TargetFrameworks>
    <Description>CNCF CloudEvents SDK</Description>
    <LangVersion>latest</LangVersion>
    <Nullable>enable</Nullable>
    <PackageTags>cloudnative;cloudevents;events</PackageTags>
    <PackageReadmeFile>README.md</PackageReadmeFile>
  </PropertyGroup>

  <ItemGroup>
    <PackageReference Include="System.Memory" Condition="'$(TargetFramework)'=='netstandard2.0'" />
    <!-- Source-only package with nullable reference annotations. -->
    <PackageReference Include="Nullable" PrivateAssets="All" />
  </ItemGroup>

  <ItemGroup>
    <Compile Update="Strings.Designer.cs">
      <DesignTime>True</DesignTime>
      <AutoGen>True</AutoGen>
      <DependentUpon>Strings.resx</DependentUpon>
    </Compile>
  </ItemGroup>

  <ItemGroup>
    <EmbeddedResource Update="Strings.resx">
      <Generator>ResXFileCodeGenerator</Generator>
      <LastGenOutput>Strings.Designer.cs</LastGenOutput>
    </EmbeddedResource>
  </ItemGroup>

<<<<<<< HEAD
</Project>
=======
  <ItemGroup>
    <None Include="..\..\README.md" Pack="true" PackagePath="\" />
  </ItemGroup>

</Project>
>>>>>>> c296a73c
<|MERGE_RESOLUTION|>--- conflicted
+++ resolved
@@ -30,12 +30,8 @@
     </EmbeddedResource>
   </ItemGroup>
 
-<<<<<<< HEAD
-</Project>
-=======
   <ItemGroup>
     <None Include="..\..\README.md" Pack="true" PackagePath="\" />
   </ItemGroup>
 
 </Project>
->>>>>>> c296a73c
